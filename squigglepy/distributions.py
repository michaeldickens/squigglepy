--- conflicted
+++ resolved
@@ -638,11 +638,7 @@
         super().__init__()
         self.x = x
         self.y = y
-<<<<<<< HEAD
         assert x < y, "x must be less than y"
-        self.type = "uniform"
-=======
->>>>>>> d6d8d12d
 
     def __str__(self):
         return "<Distribution> uniform({}, {})".format(self.x, self.y)
