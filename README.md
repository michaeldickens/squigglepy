--- conflicted
+++ resolved
@@ -81,16 +81,11 @@
 # You can mix distributions together
 sq.sample(sq.mixture([sq.norm(1, 3),
                       sq.norm(4, 10),
-<<<<<<< HEAD
-                      sq.lognorm(1, 10)],
+                      sq.lognorm(1, 10)],  # Distributions to mix
                       [0.3, 0.3, 0.4]))    # These are the weights on each distribution
 
 # You can change the CI from 90% (default) to 80%
 sq.sample(sq.norm(1, 3, credibility=0.8))
-=======
-                      sq.lognorm(1, 10)],  # Distributions to mix
-                     [0.3, 0.3, 0.4]))     # Weights for the different distributions
->>>>>>> 74ace940
 ```
 
 ## Installation
